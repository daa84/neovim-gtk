use std::cell::{Cell, RefCell};
use std::rc::Rc;
use std::sync::{Arc, Condvar, Mutex};
use std::ops::Deref;
use std::thread;
use std::collections::HashMap;
use std::time::Duration;

use cairo;
use pango::{FontDescription, LayoutExt};
use gdk;
use gdk::{EventButton, EventMotion, EventScroll, EventType, ModifierType};
use gdk_sys;
use glib;
use gtk;
use gtk::prelude::*;
use pangocairo;

use neovim_lib::{Neovim, NeovimApi, NeovimApiAsync, Value};
use neovim_lib::neovim_api::Tabpage;

use settings::{FontSource, Settings};
use ui_model::{Attrs, ModelRect, UiModel};
use color::{Color, ColorModel, COLOR_BLACK, COLOR_RED, COLOR_WHITE};
use nvim::{self, CompleteItem, ErrorReport, GuiApi, NeovimClient, NeovimClientAsync, NeovimRef,
           RedrawEvents, RepaintMode};
use input;
use input::keyval_to_input_string;
use cursor::{BlinkCursor, Cursor, CursorRedrawCb};
use ui::UiMutex;
use popup_menu::{self, PopupMenu};
use tabline::Tabline;
use cmd_line::{CmdLine, CmdLineContext};
use error;
use mode;
use render;
use render::CellMetrics;

const DEFAULT_FONT_NAME: &str = "DejaVu Sans Mono 12";
pub const MINIMUM_SUPPORTED_NVIM_VERSION: &str = "0.2.2";

macro_rules! idle_cb_call {
    ($state:ident.$cb:ident($( $x:expr ),*)) => (
            glib::idle_add(move || {
                               if let Some(ref cb) = $state.borrow().$cb {
                                   (&mut *cb.borrow_mut())($($x),*);
                               }

                               glib::Continue(false)
                           });
    )
}

pub struct RenderState {
    pub font_ctx: render::Context,
    pub color_model: ColorModel,
    pub mode: mode::Mode,
}

impl RenderState {
    pub fn new() -> Self {
        RenderState {
            font_ctx: render::Context::new(FontDescription::from_string(DEFAULT_FONT_NAME)),
            color_model: ColorModel::new(),
            mode: mode::Mode::new(),
        }
    }
}

pub struct State {
    pub model: UiModel,
    cur_attrs: Option<Attrs>,
    mouse_enabled: bool,
    nvim: Rc<NeovimClient>,
    cursor: Option<BlinkCursor<State>>,
    popup_menu: PopupMenu,
    cmd_line: CmdLine,
    settings: Rc<RefCell<Settings>>,
<<<<<<< HEAD
    render_state: Rc<RefCell<RenderState>>,
=======

    resize_request: (i64, i64),
>>>>>>> c08a6287
    resize_timer: Rc<Cell<Option<glib::SourceId>>>,

    pub clipboard_clipboard: gtk::Clipboard,
    pub clipboard_primary: gtk::Clipboard,

    pub mode: mode::Mode,

    stack: gtk::Stack,
    pub drawing_area: gtk::DrawingArea,
    tabs: Tabline,
    im_context: gtk::IMMulticontext,
    error_area: error::ErrorArea,

    options: ShellOptions,

    detach_cb: Option<Box<RefCell<FnMut() + Send + 'static>>>,
    nvim_started_cb: Option<Box<RefCell<FnMut() + Send + 'static>>>,
}

impl State {
    pub fn new(settings: Rc<RefCell<Settings>>, options: ShellOptions) -> State {
        let drawing_area = gtk::DrawingArea::new();
        let render_state = Rc::new(RefCell::new(RenderState::new()));
        let popup_menu = PopupMenu::new(&drawing_area);
        let cmd_line = CmdLine::new(&drawing_area, render_state.clone());

        State {
            model: UiModel::empty(),
            nvim: Rc::new(NeovimClient::new()),
            cur_attrs: None,
            mouse_enabled: true,
            cursor: None,
            popup_menu,
            cmd_line,
            settings,
<<<<<<< HEAD
            render_state,
=======

            resize_request: (-1, -1),
>>>>>>> c08a6287
            resize_timer: Rc::new(Cell::new(None)),

            clipboard_clipboard: gtk::Clipboard::get(&gdk::Atom::intern("CLIPBOARD")),
            clipboard_primary: gtk::Clipboard::get(&gdk::Atom::intern("PRIMARY")),

            mode: mode::Mode::new(),

            // UI
            stack: gtk::Stack::new(),
            drawing_area,
            tabs: Tabline::new(),
            im_context: gtk::IMMulticontext::new(),
            error_area: error::ErrorArea::new(),

            options,

            detach_cb: None,
            nvim_started_cb: None,
        }
    }

    /// Return NeovimRef only if vim in non blocking state
    ///
    /// Note that this call also do neovim api call get_mode
    #[allow(dead_code)]
    pub fn nvim_non_blocked(&self) -> Option<NeovimRef> {
        self.nvim().and_then(NeovimRef::non_blocked)
    }

    pub fn nvim(&self) -> Option<NeovimRef> {
        self.nvim.nvim()
    }

    pub fn nvim_clone(&self) -> Rc<NeovimClient> {
        self.nvim.clone()
    }

    pub fn start_nvim_initialization(&self) -> bool {
        if self.nvim.is_uninitialized() {
            self.nvim.set_in_progress();
            true
        } else {
            false
        }
    }

    pub fn set_detach_cb<F>(&mut self, cb: Option<F>)
    where
        F: FnMut() + Send + 'static,
    {
        if cb.is_some() {
            self.detach_cb = Some(Box::new(RefCell::new(cb.unwrap())));
        } else {
            self.detach_cb = None;
        }
    }

    pub fn set_nvim_started_cb<F>(&mut self, cb: Option<F>)
    where
        F: FnMut() + Send + 'static,
    {
        if cb.is_some() {
            self.nvim_started_cb = Some(Box::new(RefCell::new(cb.unwrap())));
        } else {
            self.nvim_started_cb = None;
        }
    }

    pub fn set_font_desc(&mut self, desc: &str) {
        self.render_state
            .borrow_mut()
            .font_ctx
            .update(FontDescription::from_string(desc));
        self.model.clear_glyphs();
        self.try_nvim_resize();
        self.on_redraw(&RepaintMode::All);
    }

    pub fn open_file(&self, path: &str) {
        if let Some(mut nvim) = self.nvim() {
            nvim.command(&format!("e {}", path)).report_err();
        }
    }

    pub fn cd(&self, path: &str) {
        if let Some(mut nvim) = self.nvim() {
            nvim.command(&format!("cd {}", path)).report_err();
        }
    }

    pub fn clipboard_clipboard_set(&self, text: &str) {
        self.clipboard_clipboard.set_text(text);
    }

    pub fn clipboard_primary_set(&self, text: &str) {
        self.clipboard_primary.set_text(text);
    }

    fn close_popup_menu(&self) {
        if self.popup_menu.is_open() {
            if let Some(mut nvim) = self.nvim() {
                nvim.input("<Esc>").report_err();
            }
        }
    }

    fn queue_draw_area<M: AsRef<ModelRect>>(&mut self, rect_list: &[M]) {
        // extends by items before, then after changes

        let rects: Vec<_> = rect_list
            .iter()
            .map(|rect| rect.as_ref().clone())
            .map(|mut rect| {
                rect.extend_by_items(&self.model);
                rect
            })
            .collect();

        self.update_dirty_glyphs();

        let render_state = self.render_state.borrow();
        let cell_metrics = render_state.font_ctx.cell_metrics();

        for mut rect in rects {
            rect.extend_by_items(&self.model);

            let (x, y, width, height) = rect.to_area_extend_ink(&self.model, cell_metrics);
            self.drawing_area.queue_draw_area(x, y, width, height);
        }
    }

    #[inline]
    fn update_dirty_glyphs(&mut self) {
        let render_state = self.render_state.borrow();
        render::shape_dirty(
            &render_state.font_ctx,
            &mut self.model,
            &render_state.color_model,
        );
    }

    fn im_commit(&self, ch: &str) {
        if let Some(mut nvim) = self.nvim() {
            input::im_input(&mut nvim, ch);
        }
    }

    fn calc_nvim_size(&self) -> (usize, usize) {
        let &CellMetrics {
            line_height,
            char_width,
            ..
        } = self.render_state.borrow().font_ctx.cell_metrics();
        let alloc = self.drawing_area.get_allocation();
        (
            (alloc.width as f64 / char_width).trunc() as usize,
            (alloc.height as f64 / line_height).trunc() as usize,
        )
    }

    fn show_error_area(&self) {
        let stack = self.stack.clone();
        gtk::idle_add(move || {
            stack.set_visible_child_name("Error");
            Continue(false)
        });
    }

    fn set_im_location(&self) {
        let (row, col) = self.model.get_cursor();

        let (x, y, width, height) =
            ModelRect::point(col, row).to_area(self.render_state.borrow().font_ctx.cell_metrics());

        self.im_context.set_cursor_location(&gdk::Rectangle {
            x,
            y,
            width,
            height,
        });

        self.im_context.reset();
    }

    fn try_nvim_resize(&mut self) {
        let (columns, rows) = self.calc_nvim_size();

        if self.model.rows == rows && self.model.columns == columns {
            return;
        }

        let (requested_rows, requested_cols) = self.resize_request;

        if requested_rows == rows as i64 && requested_cols == columns as i64 {
            return;
        }

        let resize_timer = self.resize_timer.take();
        if let Some(resize_timer) = resize_timer {
            glib::source_remove(resize_timer);
        }

        self.resize_request = (rows as i64, columns as i64);

        let nvim = self.nvim.clone();
        let resize_timer = self.resize_timer.clone();

        let resize_id = gtk::timeout_add(200, move || {
            resize_timer.set(None);

            if let Some(mut nvim) = nvim.nvim() {
                debug!("ui_try_resize {}/{}", columns, rows);
                nvim.ui_try_resize_async(columns as u64, rows as u64)
                    .cb(|r| r.report_err())
                    .call();
            }
            Continue(false)
        });

        self.resize_timer.set(Some(resize_id));
    }

    fn edit_paste(&self, clipboard: &str) {
        let nvim = self.nvim();
        if let Some(mut nvim) = nvim {
            let render_state = self.render_state.borrow();
            if render_state.mode.is(&mode::NvimMode::Insert)
                || render_state.mode.is(&mode::NvimMode::Normal)
            {
                let paste_code = format!("normal! \"{}P", clipboard);
                nvim.command_async(&paste_code)
                    .cb(|r| r.report_err())
                    .call();
            } else {
                let paste_code = format!("<C-r>{}", clipboard);
                nvim.input_async(&paste_code).cb(|r| r.report_err()).call();
            };
        }
    }

    fn max_popup_width(&self) -> i32 {
        self.drawing_area.get_allocated_width() - 20
    }
}

pub struct UiState {
    mouse_pressed: bool,
    scroll_delta: (f64, f64),
}

impl UiState {
    pub fn new() -> UiState {
        UiState {
            mouse_pressed: false,
            scroll_delta: (0.0, 0.0),
        }
    }
}

#[derive(Clone)]
pub struct ShellOptions {
    nvim_bin_path: Option<String>,
    open_path: Option<String>,
    timeout: Option<Duration>,
}

impl ShellOptions {
    pub fn new(
        nvim_bin_path: Option<String>,
        open_path: Option<String>,
        timeout: Option<Duration>,
    ) -> Self {
        ShellOptions {
            nvim_bin_path,
            open_path,
            timeout,
        }
    }
}

pub struct Shell {
    pub state: Arc<UiMutex<State>>,
    ui_state: Rc<RefCell<UiState>>,

    widget: gtk::Box,
}

impl Shell {
    pub fn new(settings: Rc<RefCell<Settings>>, options: ShellOptions) -> Shell {
        let shell = Shell {
            state: Arc::new(UiMutex::new(State::new(settings, options))),
            ui_state: Rc::new(RefCell::new(UiState::new())),

            widget: gtk::Box::new(gtk::Orientation::Vertical, 0),
        };

        let shell_ref = Arc::downgrade(&shell.state);
        shell.state.borrow_mut().cursor = Some(BlinkCursor::new(shell_ref));

        shell
    }

    pub fn is_nvim_initialized(&self) -> bool {
        let state = self.state.borrow();
        state.nvim.is_initialized()
    }

    pub fn init(&mut self) {
        let state = self.state.borrow();
        state.drawing_area.set_hexpand(true);
        state.drawing_area.set_vexpand(true);
        state.drawing_area.set_can_focus(true);

        state.im_context.set_use_preedit(false);

        let nvim_box = gtk::Box::new(gtk::Orientation::Vertical, 0);

        nvim_box.pack_start(&*state.tabs, false, true, 0);
        nvim_box.pack_start(&state.drawing_area, true, true, 0);

        state.stack.add_named(&nvim_box, "Nvim");
        state.stack.add_named(&*state.error_area, "Error");

        self.widget.pack_start(&state.stack, true, true, 0);

        state
            .drawing_area
            .set_events(
                (gdk_sys::GDK_BUTTON_RELEASE_MASK | gdk_sys::GDK_BUTTON_PRESS_MASK
                    | gdk_sys::GDK_BUTTON_MOTION_MASK | gdk_sys::GDK_SCROLL_MASK
                    | gdk_sys::GDK_SMOOTH_SCROLL_MASK)
                    .bits() as i32,
            );

        let ref_state = self.state.clone();
        let ref_ui_state = self.ui_state.clone();
        state.drawing_area.connect_button_press_event(move |_, ev| {
            gtk_button_press(
                &mut *ref_state.borrow_mut(),
                &mut *ref_ui_state.borrow_mut(),
                ev,
            )
        });

        let ref_state = self.state.clone();
        let ref_ui_state = self.ui_state.clone();
        state
            .drawing_area
            .connect_button_release_event(move |_, ev| {
                gtk_button_release(
                    &mut *ref_state.borrow_mut(),
                    &mut *ref_ui_state.borrow_mut(),
                    ev,
                )
            });

        let ref_state = self.state.clone();
        let ref_ui_state = self.ui_state.clone();
        state
            .drawing_area
            .connect_motion_notify_event(move |_, ev| {
                gtk_motion_notify(
                    &mut *ref_state.borrow_mut(),
                    &mut *ref_ui_state.borrow_mut(),
                    ev,
                )
            });

        let ref_state = self.state.clone();
        state
            .drawing_area
            .connect_draw(move |_, ctx| gtk_draw(&ref_state, ctx));

        let ref_state = self.state.clone();
        state.drawing_area.connect_key_press_event(move |_, ev| {
            ref_state
                .borrow_mut()
                .cursor
                .as_mut()
                .unwrap()
                .reset_state();

            if ref_state.borrow().im_context.filter_keypress(ev) {
                Inhibit(true)
            } else {
                let state = ref_state.borrow();
                let nvim = state.nvim();
                if let Some(mut nvim) = nvim {
                    input::gtk_key_press(&mut nvim, ev)
                } else {
                    Inhibit(false)
                }
            }
        });
        let ref_state = self.state.clone();
        state.drawing_area.connect_key_release_event(move |_, ev| {
            ref_state.borrow().im_context.filter_keypress(ev);
            Inhibit(false)
        });

        let ref_state = self.state.clone();
        let ref_ui_state = self.ui_state.clone();
        state.drawing_area.connect_scroll_event(move |_, ev| {
            gtk_scroll_event(
                &mut *ref_state.borrow_mut(),
                &mut *ref_ui_state.borrow_mut(),
                ev,
            )
        });

        let ref_state = self.state.clone();
        state
            .drawing_area
            .connect_focus_in_event(move |_, _| gtk_focus_in(&mut *ref_state.borrow_mut()));

        let ref_state = self.state.clone();
        state
            .drawing_area
            .connect_focus_out_event(move |_, _| gtk_focus_out(&mut *ref_state.borrow_mut()));

        let ref_state = self.state.clone();
        state.drawing_area.connect_realize(move |w| {
            // sometime set_client_window does not work without idle_add
            // and looks like not enabled im_context
            gtk::idle_add(clone!(ref_state, w => move || {
                ref_state.borrow().im_context.set_client_window(
                    w.get_window().as_ref(),
                );
                Continue(false)
            }));
        });

        let ref_state = self.state.clone();
        state
            .im_context
            .connect_commit(move |_, ch| ref_state.borrow().im_commit(ch));

        let ref_state = self.state.clone();
        state.drawing_area.connect_configure_event(move |_, ev| {
            debug!("configure_event {:?}", ev.get_size());
            ref_state.borrow_mut().try_nvim_resize();
            false
        });

        let ref_state = self.state.clone();
        state.drawing_area.connect_size_allocate(move |_, _| {
            init_nvim(&ref_state);
        });
    }

    #[cfg(unix)]
    pub fn set_font_desc(&self, font_name: &str) {
        self.state.borrow_mut().set_font_desc(font_name);
    }

    pub fn grab_focus(&self) {
        self.state.borrow().drawing_area.grab_focus();
    }

    pub fn open_file(&self, path: &str) {
        self.state.borrow().open_file(path);
    }

    pub fn cd(&self, path: &str) {
        self.state.borrow().cd(path);
    }

    pub fn detach_ui(&mut self) {
        let state = self.state.borrow();

        let nvim = state.nvim();
        if let Some(mut nvim) = nvim {
            nvim.ui_detach().expect("Error in ui_detach");
        }
    }

    pub fn edit_paste(&self) {
        self.state.borrow().edit_paste("+");
    }

    pub fn edit_save_all(&self) {
        let state = self.state.borrow();

        let nvim = state.nvim();
        if let Some(mut nvim) = nvim {
            nvim.command(":wa").report_err();
        }
    }

    pub fn set_detach_cb<F>(&self, cb: Option<F>)
    where
        F: FnMut() + Send + 'static,
    {
        let mut state = self.state.borrow_mut();
        state.set_detach_cb(cb);
    }

    pub fn set_nvim_started_cb<F>(&self, cb: Option<F>)
    where
        F: FnMut() + Send + 'static,
    {
        let mut state = self.state.borrow_mut();
        state.set_nvim_started_cb(cb);
    }
}

impl Deref for Shell {
    type Target = gtk::Box;

    fn deref(&self) -> &gtk::Box {
        &self.widget
    }
}

fn gtk_focus_in(state: &mut State) -> Inhibit {
    if let Some(mut nvim) = state.nvim() {
        nvim.command_async("if exists('#FocusGained') | doautocmd FocusGained | endif")
            .cb(|r| r.report_err())
            .call();
    }

    state.im_context.focus_in();
    state.cursor.as_mut().unwrap().enter_focus();
    let point = state.model.cur_point();
    state.on_redraw(&RepaintMode::Area(point));
    Inhibit(false)
}

fn gtk_focus_out(state: &mut State) -> Inhibit {
    if let Some(mut nvim) = state.nvim() {
        nvim.command_async("if exists('#FocusLost') | doautocmd FocusLost | endif")
            .cb(|r| r.report_err())
            .call();
    }

    state.im_context.focus_out();
    state.cursor.as_mut().unwrap().leave_focus();
    let point = state.model.cur_point();
    state.on_redraw(&RepaintMode::Area(point));

    Inhibit(false)
}

fn gtk_scroll_event(state: &mut State, ui_state: &mut UiState, ev: &EventScroll) -> Inhibit {
    if !state.mouse_enabled {
        return Inhibit(false);
    }

    state.close_popup_menu();

    match ev.get_direction() {
        gdk::ScrollDirection::Right => {
            mouse_input(state, "ScrollWheelRight", ev.get_state(), ev.get_position())
        }
        gdk::ScrollDirection::Left => {
            mouse_input(state, "ScrollWheelLeft", ev.get_state(), ev.get_position())
        }
        gdk::ScrollDirection::Up => {
            mouse_input(state, "ScrollWheelUp", ev.get_state(), ev.get_position())
        }
        gdk::ScrollDirection::Down => {
            mouse_input(state, "ScrollWheelDown", ev.get_state(), ev.get_position())
        }
        gdk::ScrollDirection::Smooth => {
            // Remember and accumulate scroll deltas, so slow scrolling still
            // works.
            ui_state.scroll_delta.0 += ev.as_ref().delta_x;
            ui_state.scroll_delta.1 += ev.as_ref().delta_y;
            // Perform scroll action for deltas with abs(delta) >= 1.
            let x = ui_state.scroll_delta.0 as isize;
            let y = ui_state.scroll_delta.1 as isize;
            for _ in 0..x {
                mouse_input(state, "ScrollWheelRight", ev.get_state(), ev.get_position())
            }
            for _ in 0..-x {
                mouse_input(state, "ScrollWheelLeft", ev.get_state(), ev.get_position())
            }
            for _ in 0..y {
                mouse_input(state, "ScrollWheelDown", ev.get_state(), ev.get_position())
            }
            for _ in 0..-y {
                mouse_input(state, "ScrollWheelUp", ev.get_state(), ev.get_position())
            }
            // Subtract performed scroll deltas.
            ui_state.scroll_delta.0 -= x as f64;
            ui_state.scroll_delta.1 -= y as f64;
        }
        _ => (),
    }
    Inhibit(false)
}

fn gtk_button_press(shell: &mut State, ui_state: &mut UiState, ev: &EventButton) -> Inhibit {
    if ev.get_event_type() != EventType::ButtonPress {
        return Inhibit(false);
    }

    if shell.mouse_enabled {
        ui_state.mouse_pressed = true;

        match ev.get_button() {
            1 => mouse_input(shell, "LeftMouse", ev.get_state(), ev.get_position()),
            2 => mouse_input(shell, "MiddleMouse", ev.get_state(), ev.get_position()),
            3 => mouse_input(shell, "RightMouse", ev.get_state(), ev.get_position()),
            _ => (),
        }
    }
    Inhibit(false)
}

fn mouse_input(shell: &mut State, input: &str, state: ModifierType, position: (f64, f64)) {
    let &CellMetrics {
        line_height,
        char_width,
        ..
    } = shell.render_state.borrow().font_ctx.cell_metrics();
    let (x, y) = position;
    let col = (x / char_width).trunc() as u64;
    let row = (y / line_height).trunc() as u64;
    let input_str = format!("{}<{},{}>", keyval_to_input_string(input, state), col, row);

    let nvim = shell.nvim();
    if let Some(mut nvim) = nvim {
        nvim.input(&input_str)
            .expect("Can't send mouse input event");
    }
}

fn gtk_button_release(shell: &mut State, ui_state: &mut UiState, ev: &EventButton) -> Inhibit {
    ui_state.mouse_pressed = false;

    if shell.mouse_enabled {
        match ev.get_button() {
            1 => mouse_input(shell, "LeftRelease", ev.get_state(), ev.get_position()),
            2 => mouse_input(shell, "MiddleRelease", ev.get_state(), ev.get_position()),
            3 => mouse_input(shell, "RightRelease", ev.get_state(), ev.get_position()),
            _ => (),
        }
    }

    Inhibit(false)
}

fn gtk_motion_notify(shell: &mut State, ui_state: &mut UiState, ev: &EventMotion) -> Inhibit {
    if shell.mouse_enabled && ui_state.mouse_pressed {
        mouse_input(shell, "LeftDrag", ev.get_state(), ev.get_position());
    }
    Inhibit(false)
}

fn gtk_draw(state_arc: &Arc<UiMutex<State>>, ctx: &cairo::Context) -> Inhibit {
    let state = state_arc.borrow();
    if state.nvim.is_initialized() {
        let render_state = state.render_state.borrow();
        render::clear(ctx, &render_state.color_model);
        render::render(
            ctx,
            state.cursor.as_ref().unwrap(),
            &render_state.font_ctx,
            &state.model,
            &render_state.color_model,
            &render_state.mode,
        );
    } else if state.nvim.is_initializing() {
        draw_initializing(&*state, ctx);
    }

    Inhibit(false)
}

fn show_nvim_start_error(err: &nvim::NvimInitError, state_arc: Arc<UiMutex<State>>) {
    let source = err.source();
    let cmd = err.cmd().unwrap().to_owned();

    glib::idle_add(move || {
        let state = state_arc.borrow();
        state.nvim.set_error();
        state.error_area.show_nvim_start_error(&source, &cmd);
        state.show_error_area();

        Continue(false)
    });
}

fn show_nvim_init_error(err: &nvim::NvimInitError, state_arc: Arc<UiMutex<State>>) {
    let source = err.source();

    glib::idle_add(move || {
        let state = state_arc.borrow();
        state.nvim.set_error();
        state.error_area.show_nvim_init_error(&source);
        state.show_error_area();

        Continue(false)
    });
}

fn init_nvim_async(
    state_arc: Arc<UiMutex<State>>,
    options: ShellOptions,
    cols: usize,
    rows: usize,
) {
    // execute nvim
    let nvim = match nvim::start(
        state_arc.clone(),
        options.nvim_bin_path.as_ref(),
        options.timeout,
    ) {
        Ok(nvim) => nvim,
        Err(err) => {
            show_nvim_start_error(&err, state_arc);
            return;
        }
    };

    let nvim = set_nvim_to_state(state_arc.clone(), nvim);

    // add callback on session end
    let guard = nvim.borrow().unwrap().session.take_dispatch_guard();
    let state_ref = state_arc.clone();
    thread::spawn(move || {
        guard.join().expect("Can't join dispatch thread");

        glib::idle_add(move || {
            state_ref.borrow().nvim.clear();
            if let Some(ref cb) = state_ref.borrow().detach_cb {
                (&mut *cb.borrow_mut())();
            }

            glib::Continue(false)
        });
    });

    // attach ui
    if let Err(err) =
        nvim::post_start_init(nvim, options.open_path.as_ref(), cols as u64, rows as u64)
    {
        show_nvim_init_error(&err, state_arc.clone());
    } else {
        set_nvim_initialized(state_arc);
    }
}

fn set_nvim_to_state(state_arc: Arc<UiMutex<State>>, nvim: Neovim) -> NeovimClientAsync {
    let pair = Arc::new((Mutex::new(None), Condvar::new()));
    let pair2 = pair.clone();
    let mut nvim = Some(nvim);

    glib::idle_add(move || {
        let nvim_aync = state_arc.borrow().nvim.set_nvim_async(nvim.take().unwrap());

        let &(ref lock, ref cvar) = &*pair2;
        let mut started = lock.lock().unwrap();
        *started = Some(nvim_aync);
        cvar.notify_one();

        Continue(false)
    });

    // Wait idle set nvim properly
    let &(ref lock, ref cvar) = &*pair;
    let mut started = lock.lock().unwrap();
    while started.is_none() {
        started = cvar.wait(started).unwrap();
    }

    started.take().unwrap()
}

fn set_nvim_initialized(state_arc: Arc<UiMutex<State>>) {
    glib::idle_add(clone!(state_arc => move || {
        let mut state = state_arc.borrow_mut();
        state.nvim.async_to_sync();
        state.nvim.set_initialized();
        // in some case resize can happens while initilization in progress
        // so force resize here
        state.try_nvim_resize();
        state.cursor.as_mut().unwrap().start();

        Continue(false)
    }));

    idle_cb_call!(state_arc.nvim_started_cb());
}

fn draw_initializing(state: &State, ctx: &cairo::Context) {
    let render_state = state.render_state.borrow();
    let color_model = &render_state.color_model;
    let layout = pangocairo::functions::create_layout(ctx).unwrap();
    let alloc = state.drawing_area.get_allocation();

    ctx.set_source_rgb(
        color_model.bg_color.0,
        color_model.bg_color.1,
        color_model.bg_color.2,
    );
    ctx.paint();

    layout.set_text("Loading->");
    let (width, height) = layout.get_pixel_size();

    let x = alloc.width as f64 / 2.0 - width as f64 / 2.0;
    let y = alloc.height as f64 / 2.0 - height as f64 / 2.0;

    ctx.move_to(x, y);
    ctx.set_source_rgb(
        color_model.fg_color.0,
        color_model.fg_color.1,
        color_model.fg_color.2,
    );
    pangocairo::functions::update_layout(ctx, &layout);
    pangocairo::functions::show_layout(ctx, &layout);

    ctx.move_to(x + width as f64, y);
    state.cursor.as_ref().unwrap().draw(
        ctx,
        &render_state.font_ctx,
        &render_state.mode,
        y,
        false,
        &color_model.bg_color,
    );
}

fn init_nvim(state_ref: &Arc<UiMutex<State>>) {
    let mut state = state_ref.borrow_mut();
    if state.start_nvim_initialization() {
        let (cols, rows) = state.calc_nvim_size();

        debug!("Init nvim {}/{}", cols, rows);

        state.model = UiModel::new(rows as u64, cols as u64);

        let state_arc = state_ref.clone();
        let options = state.options.clone();
        thread::spawn(move || init_nvim_async(state_arc, options, cols, rows));
    }
}

impl RedrawEvents for State {
    fn on_cursor_goto(&mut self, row: u64, col: u64) -> RepaintMode {
        let repaint_area = self.model.set_cursor(row as usize, col as usize);
        self.set_im_location();
        RepaintMode::AreaList(repaint_area)
    }

    fn on_put(&mut self, text: String) -> RepaintMode {
        let ch = text.chars().last().unwrap_or(' ');
        let double_width = text.is_empty();
        RepaintMode::Area(self.model.put(ch, double_width, self.cur_attrs.as_ref()))
    }

    fn on_clear(&mut self) -> RepaintMode {
        self.model.clear();
        RepaintMode::All
    }

    fn on_eol_clear(&mut self) -> RepaintMode {
        RepaintMode::Area(self.model.eol_clear())
    }

    fn on_resize(&mut self, columns: u64, rows: u64) -> RepaintMode {
        debug!("on_resize {}/{}", columns, rows);

        if self.model.columns != columns as usize || self.model.rows != rows as usize {
            self.model = UiModel::new(rows, columns);
        }

        if let Some(mut nvim) = self.nvim.nvim() {
            let mut render_state = self.render_state.borrow_mut();
            render_state.color_model.theme.update(&mut *nvim);
        }
        RepaintMode::Nothing
    }

    fn on_redraw(&mut self, mode: &RepaintMode) {
        match *mode {
            RepaintMode::All => {
                self.update_dirty_glyphs();
                self.drawing_area.queue_draw();
            }
            RepaintMode::Area(ref rect) => self.queue_draw_area(&[rect]),
            RepaintMode::AreaList(ref list) => self.queue_draw_area(&list.list),
            RepaintMode::Nothing => (),
        }
    }

    fn on_set_scroll_region(&mut self, top: u64, bot: u64, left: u64, right: u64) -> RepaintMode {
        self.model.set_scroll_region(top, bot, left, right);
        RepaintMode::Nothing
    }

    fn on_scroll(&mut self, count: i64) -> RepaintMode {
        RepaintMode::Area(self.model.scroll(count))
    }

    fn on_highlight_set(&mut self, attrs: HashMap<String, Value>) -> RepaintMode {
        let model_attrs = Attrs::from_value_map(&attrs);

        self.cur_attrs = Some(model_attrs);
        RepaintMode::Nothing
    }

    fn on_update_bg(&mut self, bg: i64) -> RepaintMode {
        let mut render_state = self.render_state.borrow_mut();
        if bg >= 0 {
            render_state.color_model.bg_color = Color::from_indexed_color(bg as u64);
        } else {
            render_state.color_model.bg_color = COLOR_BLACK;
        }
        RepaintMode::Nothing
    }

    fn on_update_fg(&mut self, fg: i64) -> RepaintMode {
        let mut render_state = self.render_state.borrow_mut();
        if fg >= 0 {
            render_state.color_model.fg_color = Color::from_indexed_color(fg as u64);
        } else {
            render_state.color_model.fg_color = COLOR_WHITE;
        }
        RepaintMode::Nothing
    }

    fn on_update_sp(&mut self, sp: i64) -> RepaintMode {
        let mut render_state = self.render_state.borrow_mut();
        if sp >= 0 {
            render_state.color_model.sp_color = Color::from_indexed_color(sp as u64);
        } else {
            render_state.color_model.sp_color = COLOR_RED;
        }
        RepaintMode::Nothing
    }

    fn on_mode_change(&mut self, mode: String, idx: u64) -> RepaintMode {
        let mut render_state = self.render_state.borrow_mut();
        render_state.mode.update(&mode, idx as usize);
        RepaintMode::Area(self.model.cur_point())
    }

    fn on_mouse(&mut self, on: bool) -> RepaintMode {
        self.mouse_enabled = on;
        RepaintMode::Nothing
    }

    fn on_busy(&mut self, busy: bool) -> RepaintMode {
        if busy {
            self.cursor.as_mut().unwrap().busy_on();
        } else {
            self.cursor.as_mut().unwrap().busy_off();
        }
        RepaintMode::Area(self.model.cur_point())
    }

    fn popupmenu_show(
        &mut self,
        menu: &[CompleteItem],
        selected: i64,
        row: u64,
        col: u64,
    ) -> RepaintMode {
        let point = ModelRect::point(col as usize, row as usize);
        let render_state = self.render_state.borrow();
        let (x, y, width, height) = point.to_area(render_state.font_ctx.cell_metrics());

        let context = popup_menu::PopupMenuContext {
            nvim: &self.nvim,
            color_model: &render_state.color_model,
            font_ctx: &render_state.font_ctx,
            menu_items: &menu,
            selected,
            x,
            y,
            width,
            height,
            max_width: self.max_popup_width(),
        };

        self.popup_menu.show(context);

        RepaintMode::Nothing
    }

    fn popupmenu_hide(&mut self) -> RepaintMode {
        self.popup_menu.hide();
        RepaintMode::Nothing
    }

    fn popupmenu_select(&mut self, selected: i64) -> RepaintMode {
        self.popup_menu.select(selected);
        RepaintMode::Nothing
    }

    fn tabline_update(
        &mut self,
        selected: Tabpage,
        tabs: Vec<(Tabpage, Option<String>)>,
    ) -> RepaintMode {
        self.tabs.update_tabs(&self.nvim, &selected, &tabs);

        RepaintMode::Nothing
    }

    fn mode_info_set(
        &mut self,
        cursor_style_enabled: bool,
        mode_info: Vec<nvim::ModeInfo>,
    ) -> RepaintMode {
        let mut render_state = self.render_state.borrow_mut();
        render_state.mode.set_info(cursor_style_enabled, mode_info);
        RepaintMode::Nothing
    }

    fn cmdline_show(
        &mut self,
        content: Vec<(HashMap<String, Value>, String)>,
        pos: u64,
        firstc: String,
        prompt: String,
        indent: u64,
        level: u64,
    ) -> RepaintMode {
        {
            let cursor = self.model.cur_point();
            let render_state = self.render_state.borrow();
            let (x, y, width, height) = cursor.to_area(render_state.font_ctx.cell_metrics());
            let ctx = CmdLineContext {
                content,
                pos,
                firstc,
                prompt,
                indent,
                level_idx: level,
                x,
                y,
                width,
                height,
                max_width: self.max_popup_width(),
            };

            self.cmd_line.show_level(&ctx);
        }

        self.on_busy(true)
    }

    fn cmdline_hide(&mut self, level: u64) -> RepaintMode {
        self.cmd_line.hide_level(level);
        self.on_busy(false)
    }

    fn cmdline_block_show(
        &mut self,
        content: Vec<Vec<(HashMap<String, Value>, String)>>,
    ) -> RepaintMode {
        let max_width = self.max_popup_width();
        self.cmd_line.show_block(&content, max_width);
        self.on_busy(true)
    }

    fn cmdline_block_append(
        &mut self,
        content: Vec<(HashMap<String, Value>, String)>,
    ) -> RepaintMode {
        self.cmd_line.block_append(&content);
        RepaintMode::Nothing
    }

    fn cmdline_block_hide(&mut self) -> RepaintMode {
        self.cmd_line.block_hide();
        self.on_busy(false)
    }

    fn cmdline_pos(&mut self, pos: u64, level: u64) -> RepaintMode {
        let render_state = self.render_state.borrow();
        self.cmd_line.pos(&*render_state, pos, level);
        RepaintMode::Nothing
    }
}

impl CursorRedrawCb for State {
    fn queue_redraw_cursor(&mut self) {
        let cur_point = self.model.cur_point();
        self.on_redraw(&RepaintMode::Area(cur_point));
    }
}

impl GuiApi for State {
    fn set_font(&mut self, font_desc: &str) {
        {
            let mut settings = self.settings.borrow_mut();
            settings.set_font_source(FontSource::Rpc);
        }

        self.set_font_desc(font_desc);
    }
}<|MERGE_RESOLUTION|>--- conflicted
+++ resolved
@@ -76,12 +76,9 @@
     popup_menu: PopupMenu,
     cmd_line: CmdLine,
     settings: Rc<RefCell<Settings>>,
-<<<<<<< HEAD
     render_state: Rc<RefCell<RenderState>>,
-=======
 
     resize_request: (i64, i64),
->>>>>>> c08a6287
     resize_timer: Rc<Cell<Option<glib::SourceId>>>,
 
     pub clipboard_clipboard: gtk::Clipboard,
@@ -117,12 +114,9 @@
             popup_menu,
             cmd_line,
             settings,
-<<<<<<< HEAD
             render_state,
-=======
 
             resize_request: (-1, -1),
->>>>>>> c08a6287
             resize_timer: Rc::new(Cell::new(None)),
 
             clipboard_clipboard: gtk::Clipboard::get(&gdk::Atom::intern("CLIPBOARD")),
